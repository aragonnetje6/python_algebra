--- conflicted
+++ resolved
@@ -448,7 +448,6 @@
                         ans_input_deriv = input_tree_derivative.evaluate(variables)
                         isclose(ans_input_deriv / (ans_input ** 2 + 1), 1., abs_tol=1e-09)
 
-<<<<<<< HEAD
 
 class TestGeneral:
     @pytest.mark.parametrize(('rpn1', 'rpn2'), ((x, y) for x in rpn_list for y in rpn_list))
@@ -471,9 +470,4 @@
                                 paren_tree.evaluate({var: child_tree_result, **variables}), abs_tol=1e-09)
 
 # todo: add infix test
-# todo: add trig functions to tests
-# todo: move infix to general
-=======
-# todo: add substitution test
-# todo: add infix test
->>>>>>> 32f2589d
+# todo: move infix to general